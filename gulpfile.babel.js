import path from 'path';
import url from 'url';

import gulp from 'gulp';
import pump from 'pump';
import watch from 'gulp-watch';
import plumber from 'gulp-plumber';
import babel from 'gulp-babel';
import typescript from 'gulp-typescript';
import webpack from 'webpack-stream';
import json from 'gulp-json-editor';
import file from 'gulp-file';
import minify from 'gulp-minify';
import replace from 'gulp-replace';
import merge from 'merge2';
import del from 'del';
import markdownlinks from 'transform-markdown-links';

import VueLoaderPlugin from 'vue-loader/lib/plugin';
import HtmlWebpackPlugin from 'html-webpack-plugin';
import SriPlugin from 'webpack-subresource-integrity';
import ScriptExtHtmlPlugin from 'script-ext-html-webpack-plugin';
import MiniCssExtractPlugin from 'mini-css-extract-plugin';
import TerserPlugin from 'terser-webpack-plugin';
import OptimizeCSSAssetsPlugin from 'optimize-css-assets-webpack-plugin';
import HotModuleReplacementPlugin from 'webpack/lib/HotModuleReplacementPlugin';

const README_BASE_URL =
    `https://gitlab.fancy.org.uk/hap-server/hap-server/blob/v${require('./package').version}/README.md`;
const README_IMAGE_BASE_URL =
    `https://gitlab.fancy.org.uk/hap-server/hap-server/raw/v${require('./package').version}/README.md`;

import {compilerOptions as typescript_config} from './tsconfig';

const webpack_config = {
    context: __dirname,
    mode: 'development',
    entry: {
        main: [
            path.join(__dirname, 'src/public/scss/index.scss'),
            path.join(__dirname, 'src/public/index.js'),
        ],
        modal: [
            path.join(__dirname, 'src/public/scss/index.scss'),
            path.join(__dirname, 'src/public/modal.js'),
        ],
    },
    module: {
        rules: [
            {
                test: /\.vue$/,
                loader: 'vue-loader',
            },
            {
                test: /\.(s?c|sa)ss$/,
                use: [
                    {
                        loader: MiniCssExtractPlugin.loader,
                        options: {
                            // you can specify a publicPath here
                            // by default it use publicPath in webpackOptions.output
                            publicPath: '../',
                        },
                    },
                    'css-loader',
                    'sass-loader',
                ],
            },
            {
                test: /\.(png|jpg|gif)$/,
                loader: 'file-loader',
            },
        ],
    },
    plugins: [
        new VueLoaderPlugin(),
        new HtmlWebpackPlugin({
            template: 'src/public/index.html',
            chunks: ['runtime', 'vendors', 'main'],
        }),
        new HtmlWebpackPlugin({
            template: 'src/public/app.html',
            filename: 'app.html',
            chunks: ['runtime', 'vendors', 'main'],
        }),
        new HtmlWebpackPlugin({
            template: 'src/public/modal.html',
            filename: 'modal.html',
            chunks: ['runtime', 'vendors', 'modal'],
        }),
        new ScriptExtHtmlPlugin({
            prefetch: {
                test: /\.js$/,
                chunks: 'async',
            },
            custom: {
                test: /\.js$/,
                attribute: 'crossorigin',
                value: 'anonymous',
            },
        }),
        new MiniCssExtractPlugin({
            // Options similar to the same options in webpackOptions.output
            // both options are optional
            filename: '[name].css',
            chunkFilename: '[id].css',
        }),
    ],
    resolve: {
        alias: {
            // Include the template compiler for plugin with accessory UIs
            'vue$': 'vue/dist/vue.esm.js', // 'vue/dist/vue.common.js' for webpack 1
        },
    },
    output: {
        filename: '[name].js',
        crossOriginLoading: 'anonymous',
    },
    optimization: {
        runtimeChunk: 'single',
        splitChunks: {
            cacheGroups: {
                vendor: {
                    test: /[\\/]node_modules[\\/]/,
                    name: 'vendors',
                    chunks: 'initial',
                },
            },
        },
    },
};

export const webpack_hot_config = Object.assign({}, webpack_config, {
    entry: {
        main: [
            'webpack-hot-middleware/client',
            path.join(__dirname, 'src/public/scss/index.scss'),
            path.join(__dirname, 'src/public/index.js'),
        ],
        modal: [
            'webpack-hot-middleware/client',
            path.join(__dirname, 'src/public/scss/index.scss'),
            path.join(__dirname, 'src/public/modal.js'),
        ],
    },
    module: Object.assign({}, webpack_config.module, {
        rules: webpack_config.module.rules.map((rule, i) => i === 1 ? {
            test: /\.(s?c|sa)ss$/,
            use: [
                'style-loader',
                'css-loader',
                'sass-loader',
            ],
        } : rule),
    }),
    plugins: webpack_config.plugins.concat([
        new HotModuleReplacementPlugin(),
    ]),
});

gulp.task('build-backend', function () {
    return pump([
<<<<<<< HEAD
        merge([
            pump([
                gulp.src(['src/**/*.js', '!src/public/**/*.js']),
                babel(),
            ]),
            pump([
                gulp.src(['src/**/*.ts', '!src/public/**/*.ts']),
                typescript(typescript_config),
            ]),
        ]),
=======
        gulp.src(['src/**/*.js', '!src/public/**/*.js']),
        babel(),
        gulp.src(['src/**/*', '!src/public/**/*', '!src/**/*.js']),
>>>>>>> 58da4540
        gulp.dest('dist'),
    ]);
});

gulp.task('build-frontend', function () {
    return pump([
        gulp.src('src/public/scss/index.scss'),
        gulp.src('src/public/index.js'),
        webpack(webpack_config),
        gulp.dest('dist/public'),
    ]);
});

gulp.task('build-example-plugins', gulp.parallel(function () {
    return pump([
        gulp.src('example-plugins/src/**/*.js'),
        babel(),
        gulp.dest('example-plugins/dist'),
    ]);
}, function () {
    return pump([
        gulp.src('example-plugins/src/**/*.json'),
        gulp.dest('example-plugins/dist'),
    ]);
}));

gulp.task('build', gulp.parallel('build-backend', 'build-frontend', 'build-example-plugins'));

gulp.task('watch-backend', function () {
    return pump([
        watch(['src/**/*.js', '!src/public/**/*.js'], {verbose: true}),
        plumber(),
        babel(),
        watch(['src/**/*', '!src/public/**/*', '!src/**/*.js'], {verbose: true}),
        gulp.dest('dist'),
    ]);
});

gulp.task('watch-frontend', function () {
    return pump([
        gulp.src('src/public/scss/index.scss'),
        gulp.src('src/public/index.js'),
        webpack(Object.assign({watch: true}, webpack_config)),
        gulp.dest('dist/public'),
    ]);
});

gulp.task('watch-example-plugins', gulp.parallel(function () {
    return pump([
        watch('example-plugins/src/**/*.js', {verbose: true}),
        plumber(),
        babel(),
        gulp.dest('example-plugins/dist'),
    ]);
}, function () {
    return pump([
        watch('example-plugins/src/**/*.json', {verbose: true}),
        gulp.dest('example-plugins/dist'),
    ]);
}));

gulp.task('watch', gulp.parallel('watch-backend', 'watch-frontend', 'watch-example-plugins'));

const release_minify_config = {
    ext: {
        min: '.js',
    },
    noSource: true,
    mangle: {
        keep_classnames: true,
        module: true,
    },
};

const release_webpack_config = Object.assign({}, webpack_config, {
    mode: 'production',
    plugins: (webpack_config.plugins || []).filter(plugin => !(plugin instanceof MiniCssExtractPlugin)).concat([
        new MiniCssExtractPlugin({
            // Options similar to the same options in webpackOptions.output
            // both options are optional
            filename: '[hash].css',
            chunkFilename: '[id].[hash].css',
        }),
        new SriPlugin({
            hashFuncNames: ['sha256', 'sha384'],
        }),
    ]),
    output: {
        crossOriginLoading: 'anonymous',
    },
    optimization: Object.assign({}, webpack_config.optimization, {
        minimizer: [
            new TerserPlugin(),
            new OptimizeCSSAssetsPlugin(),
        ],
    }),
});

gulp.task('build-backend-release', function () {
    return pump([
        gulp.src(['src/**/*.js', '!src/public/**/*.js']),
        replace(/\bDEVELOPMENT\s*=\s*true\b/gi, 'DEVELOPMENT = false'),
        replace(/\bDEVELOPMENT(?!\s*=)\b/gi, 'false'),
        babel(),
        minify(release_minify_config),
        gulp.dest('release'),
    ]);
});

gulp.task('build-frontend-release', function () {
    return pump([
        gulp.src('src/public/scss/index.scss'),
        gulp.src('src/public/index.js'),
        webpack(release_webpack_config),
        gulp.dest('release/public'),
    ]);
});

gulp.task('copy-release-executables', function () {
    return pump([
        file('hap-server',
            `#!/usr/bin/env node\n` +
            `process.title = 'hap-server';\n` +
            `require('../cli').default.argv;\n`, {src: true}),
        file('hap-server-completion',
            `#!/usr/bin/env node\n` +
            `require('../cli').default.showCompletionScript();\n`),

        gulp.dest('release/bin', {
            mode: 0o755,
        }),
    ]);
});

gulp.task('release-package', function () {
    return pump([
        gulp.src('package.json'),
        json(packagejson => {
            packagejson.private = false;
            packagejson.main = 'index.js';
            packagejson.devDependencies = [];
            packagejson.scripts = {
                start: 'bin/hap-server',
            };
            return packagejson;
        }),
        gulp.dest('release'),
    ]);
});

gulp.task('release-readme', function () {
    return pump([
        gulp.src('README.md'),
        replace(/^(.|\n)+$/, input => markdownlinks(input, (link, title) =>
            url.resolve(title.match(/Screenshot/) ? README_IMAGE_BASE_URL : README_BASE_URL, link))),
        gulp.dest('release'),
    ]);
});

gulp.task('copy-release-files', gulp.parallel('release-package', 'release-readme', function () {
    return pump([
        gulp.src('LICENSE'),

        gulp.dest('release'),
    ]);
}));

gulp.task('build-release', gulp.parallel('build-backend-release', 'build-frontend-release', 'copy-release-executables', 'copy-release-files'));

gulp.task('clean-release', gulp.series(function () {
    return del(['release']);
}, 'build-release'));<|MERGE_RESOLUTION|>--- conflicted
+++ resolved
@@ -160,7 +160,6 @@
 
 gulp.task('build-backend', function () {
     return pump([
-<<<<<<< HEAD
         merge([
             pump([
                 gulp.src(['src/**/*.js', '!src/public/**/*.js']),
@@ -170,12 +169,8 @@
                 gulp.src(['src/**/*.ts', '!src/public/**/*.ts']),
                 typescript(typescript_config),
             ]),
+            gulp.src(['src/**/*', '!src/public/**/*', '!src/**/*.js', '!src/**/*.ts']),
         ]),
-=======
-        gulp.src(['src/**/*.js', '!src/public/**/*.js']),
-        babel(),
-        gulp.src(['src/**/*', '!src/public/**/*', '!src/**/*.js']),
->>>>>>> 58da4540
         gulp.dest('dist'),
     ]);
 });
